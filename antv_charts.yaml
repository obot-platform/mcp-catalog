name: AntV Charts
description: |
  # MCP Server Chart  ![](https://badge.mcpx.dev?type=server 'MCP Server')  [![build](https://github.com/antvis/mcp-server-chart/actions/workflows/build.yml/badge.svg)](https://github.com/antvis/mcp-server-chart/actions/workflows/build.yml) [![npm Version](https://img.shields.io/npm/v/@antv/mcp-server-chart.svg)](https://www.npmjs.com/package/@antv/mcp-server-chart) [![npm License](https://img.shields.io/npm/l/@antv/mcp-server-chart.svg)](https://www.npmjs.com/package/@antv/mcp-server-chart)

  A Model Context Protocol server for generating charts using [AntV](https://github.com/antvis/). We can use this mcp server for _chart generation_ and _data analysis_.

  This is a TypeScript-based MCP server that provides chart generation capabilities. It allows you to create various types of charts through MCP tools.

  ## ✨ Features

  Now 25+ charts supported.

  <img width="768" alt="mcp-server-chart preview" src="https://mdn.alipayobjects.com/huamei_qa8qxu/afts/img/A*IyIRQIQHyKYAAAAAgCAAAAgAemJ7AQ/fmt.avif" />

  1. `generate_area_chart`: Generate an `area` chart, used to display the trend of data under a continuous independent variable, allowing observation of overall data trends.
  2. `generate_bar_chart`: Generate a `bar` chart, used to compare values across different categories, suitable for horizontal comparisons.
  3. `generate_boxplot_chart`: Generate a `boxplot`, used to display the distribution of data, including the median, quartiles, and outliers.
  4. `generate_column_chart`: Generate a `column` chart, used to compare values across different categories, suitable for vertical comparisons.
  5. `generate_district_map`: Generate a `district-map`, used to show administrative divisions and data distribution.
  6. `generate_dual_axes_chart`: Generate a `dual-axes` chart, used to display the relationship between two variables with different units or ranges.
  7. `generate_fishbone_diagram`: Generate a `fishbone` diagram, also known as an Ishikawa diagram, used to identify and display the root causes of a problem.
  8. `generate_flow_diagram`: Generate a `flowchart`, used to display the steps and sequence of a process.
  9. `generate_funnel_chart`: Generate a `funnel` chart, used to display data loss at different stages.
  10. `generate_histogram_chart`: Generate a `histogram`, used to display the distribution of data by dividing it into intervals and counting the number of data points in each interval.
  11. `generate_line_chart`: Generate a `line` chart, used to display the trend of data over time or another continuous variable.
  12. `generate_liquid_chart`: Generate a `liquid` chart, used to display the proportion of data, visually representing percentages in the form of water-filled spheres.
  13. `generate_mind_map`: Generate a `mind-map`, used to display thought processes and hierarchical information.
  14. `generate_network_graph`: Generate a `network` graph, used to display relationships and connections between nodes.
  15. `generate_organization_chart`: Generate an `organizational` chart, used to display the structure of an organization and personnel relationships.
  16. `generate_path_map`: Generate a `path-map`, used to display route planning results for POIs.
  17. `generate_pie_chart`: Generate a `pie` chart, used to display the proportion of data, dividing it into parts represented by sectors showing the percentage of each part.
  18. `generate_pin_map`: Generate a `pin-map`, used to show the distribution of POIs.
  19. `generate_radar_chart`: Generate a `radar` chart, used to display multi-dimensional data comprehensively, showing multiple dimensions in a radar-like format.
  20. `generate_sankey_chart`: Generate a `sankey` chart, used to display data flow and volume, representing the movement of data between different nodes in a Sankey-style format.
  21. `generate_scatter_chart`: Generate a `scatter` plot, used to display the relationship between two variables, showing data points as scattered dots on a coordinate system.
  22. `generate_treemap_chart`: Generate a `treemap`, used to display hierarchical data, showing data in rectangular forms where the size of rectangles represents the value of the data.
  23. `generate_venn_chart`: Generate a `venn` diagram, used to display relationships between sets, including intersections, unions, and differences.
  24. `generate_violin_chart`: Generate a `violin` plot, used to display the distribution of data, combining features of boxplots and density plots to provide a more detailed view of the data distribution.
  25. `generate_word_cloud_chart`: Generate a `word-cloud`, used to display the frequency of words in textual data, with font sizes indicating the frequency of each word.

  > [!NOTE]
  > The above geographic visualization chart generation tool uses [AMap service](https://lbs.amap.com/) and currently only supports map generation within China.
  ## ⚙️ Configuration Options

  | Variable | Description | Default | Example |
  |----------|:------------|---------|---------|
  | `VIS_REQUEST_SERVER` | Custom chart generation service URL for private deployment | `https://antv-studio.alipay.com/api/gpt-vis` | `https://your-server.com/api/chart` |
  | `SERVICE_ID` | Service identifier for chart generation records | - | `your-service-id-123` |
  | `DISABLED_TOOLS` | Comma-separated list of tool names to disable | - | `generate_fishbone_diagram,generate_mind_map` |

  ### 📠 Private Deployment

  `MCP Server Chart` provides a free chart generation service by default. For users with a need for private deployment, they can try using `VIS_REQUEST_SERVER` to customize their own chart generation service.

  You can use AntV's project [GPT-Vis-SSR](https://github.com/antvis/GPT-Vis/tree/main/bindings/gpt-vis-ssr) to deploy an HTTP service in a private environment, and then pass the URL address through configuration option `VIS_REQUEST_SERVER`.

  - **Method**: `POST`
  - **Parameter**: Which will be passed to `GPT-Vis-SSR` for rendering. Such as, `{ "type": "line", "data": [{ "time": "2025-05", "value": 512 }, { "time": "2025-06", "value": 1024 }] }`.
  - **Return**: The return object of HTTP service.
    - **success**: `boolean` Whether generate chart image successfully.
    - **resultObj**: `string` The chart image url.
    - **errorMessage**: `string` When `success = false`, return the error message.

  > [!NOTE]
  > The private deployment solution currently does not support geographic visualization chart generation include 3 tools: `generate_district_map`, `generate_path_map`, `generate_pin_map`.

  ### 🗺️ Generate Records

  By default, users are required to save the results themselves, but we also provide a service for viewing the chart generation records, which requires users to generate a service identifier for themselves and configure it.

  Use Alipay to scan and open the mini program to generate a personal service identifier (click the "My" menu below, enter the "My Services" page, click the "Generate" button, and click the "Copy" button after success):

  <img alt="my service identifier website" width="240" src="https://mdn.alipayobjects.com/huamei_dxq8v0/afts/img/dASoTLt6EywAAAAARqAAAAgADu43AQFr/fmt.webp" />

  You need to set proper value of `SERVICE_ID` to the MCP server configuration. 

  ### 🎛️ Tool Filtering

  You can disable specific chart generation tools using the `DISABLED_TOOLS` option. This is useful when certain tools have compatibility issues with your MCP client or when you want to limit the available functionality.

  **Available tool names for filtering** See the [✨ Features](#-features).

metadata:
  categories: Data & Analytics
icon: https://avatars.githubusercontent.com/u/19199542?v=4
repoURL: https://github.com/antvis/mcp-server-chart
env:
  - key: VIS_REQUEST_SERVER
    name: VIS_REQUEST_SERVER
    required: false
    sensitive: false
<<<<<<< HEAD
    description: Custom chart generation service URL for private deployment, e.g., from GPT-Vis-SSR.
  - key: DISABLED_TOOLS
    name: DISABLED_TOOLS
    required: false
    sensitive: false
    description: Comma-separated list of tool names to disable
  - key: SERVICE_ID
    name: Service ID
    required: false
    sensitive: false
    description: Service identifier for chart generation records
args:
  - -y
  - '@antv/mcp-server-chart'
command: npx
toolPreview:
  - name: generate_area_chart
    description: Generate an area chart to show data trends under continuous independent variables and observe overall data trends, such as velocity over time.
    params:
      data: Array of data points with group, time, and value fields
      title: Chart title (optional)
      axisXTitle: X-axis title (optional)
      axisYTitle: Y-axis title (optional)
      width: Chart width (optional)
      height: Chart height (optional)
      stack: Whether to stack areas (optional)
      theme: Chart theme (optional)
      style: Style configuration including backgroundColor, palette, texture (optional)
  - name: generate_bar_chart
    description: Generate a horizontal bar chart for numerical comparisons among different categories and horizontal comparisons.
    params:
      data: Array of data points with category, group, and value fields
      title: Chart title (optional)
      axisXTitle: X-axis title (optional)
      axisYTitle: Y-axis title (optional)
      width: Chart width (optional)
      height: Chart height (optional)
      group: Whether to group bars (optional)
      stack: Whether to stack bars (optional)
      theme: Chart theme (optional)
      style: Style configuration including backgroundColor, palette, texture (optional)
  - name: generate_column_chart
    description: Generate a column chart, best for comparing categorical data when values are close, as eyes are better at judging height than other visual elements.
    params:
      data: Array of data points with category, group, and value fields
      title: Chart title (optional)
      axisXTitle: X-axis title (optional)
      axisYTitle: Y-axis title (optional)
      width: Chart width (optional)
      height: Chart height (optional)
      group: Whether to group columns (optional)
      stack: Whether to stack columns (optional)
      theme: Chart theme (optional)
      style: Style configuration including backgroundColor, palette, texture (optional)
  - name: generate_line_chart
    description: Generate a line chart to show trends over time, such as tracking changes in sales or performance metrics over a period.
    params:
      data: Array of data points with time and value fields
      title: Chart title (optional)
      axisXTitle: X-axis title (optional)
      axisYTitle: Y-axis title (optional)
      width: Chart width (optional)
      height: Chart height (optional)
      stack: Whether to stack lines (optional)
      theme: Chart theme (optional)
      style: Style configuration including backgroundColor, palette, texture, lineWidth (optional)
  - name: generate_pie_chart
    description: Generate a pie chart to show the proportion of parts, such as market share and budget allocation.
    params:
      data: Array of data points with category and value fields
      title: Chart title (optional)
      width: Chart width (optional)
      height: Chart height (optional)
      innerRadius: Inner radius for donut charts (optional)
      theme: Chart theme (optional)
      style: Style configuration including backgroundColor, palette, texture (optional)
  - name: generate_scatter_chart
    description: Generate a scatter chart to show the relationship between two variables, helps discover correlations and data distribution patterns.
    params:
      data: Array of data points with x and y coordinate fields
      title: Chart title (optional)
      axisXTitle: X-axis title (optional)
      axisYTitle: Y-axis title (optional)
      width: Chart width (optional)
      height: Chart height (optional)
      theme: Chart theme (optional)
      style: Style configuration including backgroundColor, palette, texture (optional)
  - name: generate_histogram_chart
    description: Generate a histogram chart to show the frequency of data points within ranges, observe data distribution and identify concentration areas.
    params:
      data: Array of numerical values
      title: Chart title (optional)
      axisXTitle: X-axis title (optional)
      axisYTitle: Y-axis title (optional)
      width: Chart width (optional)
      height: Chart height (optional)
      binNumber: Number of bins for grouping data (optional)
      theme: Chart theme (optional)
      style: Style configuration including backgroundColor, palette, texture (optional)
  - name: generate_boxplot_chart
    description: Generate a boxplot chart for statistical summaries among different categories, comparing the distribution of data points across categories.
    params:
      data: Array of data points with category, group, and value fields
      title: Chart title (optional)
      axisXTitle: X-axis title (optional)
      axisYTitle: Y-axis title (optional)
      width: Chart width (optional)
      height: Chart height (optional)
      theme: Chart theme (optional)
      style: Style configuration including backgroundColor, palette, texture (optional)
  - name: generate_violin_chart
    description: Generate a violin chart for statistical summaries among different categories, showing distribution shape and data density.
    params:
      data: Array of data points with category, group, and value fields
      title: Chart title (optional)
      axisXTitle: X-axis title (optional)
      axisYTitle: Y-axis title (optional)
      width: Chart width (optional)
      height: Chart height (optional)
      theme: Chart theme (optional)
      style: Style configuration including backgroundColor, palette, texture (optional)
  - name: generate_radar_chart
    description: Generate a radar chart to display multidimensional data (four dimensions or more), such as comparing products across multiple criteria.
    params:
      data: Array of data points with group, name, and value fields
      title: Chart title (optional)
      width: Chart width (optional)
      height: Chart height (optional)
      theme: Chart theme (optional)
      style: Style configuration including backgroundColor, palette, texture (optional)
  - name: generate_funnel_chart
    description: Generate a funnel chart to visualize progressive reduction of data through stages, such as conversion rates in sales processes.
    params:
      data: Array of data points with category and value fields
      title: Chart title (optional)
      width: Chart width (optional)
      height: Chart height (optional)
      theme: Chart theme (optional)
      style: Style configuration including backgroundColor, palette, texture (optional)
  - name: generate_sankey_chart
    description: Generate a sankey chart to visualize data flow between different stages or categories, such as user journey analysis.
    params:
      data: Array of flow data with source, target, and value fields
      title: Chart title (optional)
      width: Chart width (optional)
      height: Chart height (optional)
      nodeAlign: Alignment of nodes (optional)
      theme: Chart theme (optional)
      style: Style configuration including backgroundColor, palette, texture (optional)
  - name: generate_treemap_chart
    description: Generate a treemap chart to display hierarchical data and show comparisons between items at the same level, such as disk space usage.
    params:
      data: Array of hierarchical data with children, name, and value fields
      title: Chart title (optional)
      width: Chart width (optional)
      height: Chart height (optional)
      theme: Chart theme (optional)
      style: Style configuration including backgroundColor, palette, texture (optional)
  - name: generate_dual_axes_chart
    description: Generate a dual axes chart combining two different chart types, typically bar and line charts to display trends and comparisons.
    params:
      categories: Array of category labels
      series: Array of data series with axisYTitle, data, and type fields
      title: Chart title (optional)
      axisXTitle: X-axis title (optional)
      width: Chart width (optional)
      height: Chart height (optional)
      theme: Chart theme (optional)
      style: Style configuration including backgroundColor, palette, texture (optional)
  - name: generate_liquid_chart
    description: Generate a liquid chart to visualize a single value as a percentage, such as reservoir occupancy or project completion rate.
    params:
      percent: Percentage value to display
      title: Chart title (optional)
      width: Chart width (optional)
      height: Chart height (optional)
      shape: Shape of the liquid container (optional)
      theme: Chart theme (optional)
      style: Style configuration including backgroundColor, color, texture (optional)
  - name: generate_word_cloud_chart
    description: Generate a word cloud chart to show word frequency or weight through text size variation, useful for analyzing common words in content.
    params:
      data: Array of words with text and value fields
      title: Chart title (optional)
      width: Chart width (optional)
      height: Chart height (optional)
      theme: Chart theme (optional)
      style: Style configuration including backgroundColor, palette, texture (optional)
  - name: generate_venn_chart
    description: Generate a Venn diagram to visualize relationships between different sets, showing intersections and overlaps between groups.
    params:
      data: Array of set data with label, sets, and value fields
      title: Chart title (optional)
      width: Chart width (optional)
      height: Chart height (optional)
      theme: Chart theme (optional)
      style: Style configuration including backgroundColor, palette, texture (optional)
  - name: generate_network_graph
    description: Generate a network graph chart to show relationships (edges) between entities (nodes), such as social network connections.
    params:
      data: Object with nodes and edges arrays
      width: Chart width (optional)
      height: Chart height (optional)
      theme: Chart theme (optional)
      style: Style configuration including texture (optional)
  - name: generate_organization_chart
    description: Generate an organization chart to visualize hierarchical structure, such as company reporting relationships.
    params:
      data: Hierarchical data with children, description, and name fields
      width: Chart width (optional)
      height: Chart height (optional)
      orient: Chart orientation (optional)
      theme: Chart theme (optional)
      style: Style configuration including texture (optional)
  - name: generate_mind_map
    description: Generate a mind map chart to organize information in hierarchical structure with branches from a central topic.
    params:
      data: Hierarchical data with children and name fields
      width: Chart width (optional)
      height: Chart height (optional)
      theme: Chart theme (optional)
      style: Style configuration including texture (optional)
  - name: generate_fishbone_diagram
    description: Generate a fishbone diagram using fish skeleton structure to display causes or effects of a core problem.
    params:
      data: Hierarchical data with children and name fields
      width: Chart width (optional)
      height: Chart height (optional)
      theme: Chart theme (optional)
      style: Style configuration including texture (optional)
  - name: generate_flow_diagram
    description: Generate a flow diagram chart to show steps and decision points of a process or system for linear process presentation.
    params:
      data: Object with nodes and edges arrays
      width: Chart width (optional)
      height: Chart height (optional)
      theme: Chart theme (optional)
      style: Style configuration including texture (optional)
  - name: generate_district_map
    description: Generate regional distribution maps for administrative divisions and coverage datasets, limited to generating data maps within China.
    params:
      data: Map data with colors, labels, values, and subdistrictc configuration
      title: Map title
      width: Map width (optional)
      height: Map height (optional)
  - name: generate_pin_map
    description: Generate a point map to display location and distribution of point data, such as attractions, hospitals, or supermarkets.
    params:
      data: Array of location data
      title: Map title
      width: Map width (optional)
      height: Map height (optional)
      markerPopup: Popup configuration for markers (optional)
  - name: generate_path_map
    description: Generate a route map to display planned routes, such as travel guide routes and navigation paths.
    params:
      data: Array of route data
      title: Map title
      width: Map width (optional)
      height: Map height (optional)
=======
    description: Override the default chart image rendering endpoint with your own private/deployed chart generation service URL, e.g., from GPT-Vis-SSR.
runtime: npx
npxConfig:
  package: '@antv/mcp-server-chart'
>>>>>>> 3828aebb
<|MERGE_RESOLUTION|>--- conflicted
+++ resolved
@@ -89,7 +89,6 @@
     name: VIS_REQUEST_SERVER
     required: false
     sensitive: false
-<<<<<<< HEAD
     description: Custom chart generation service URL for private deployment, e.g., from GPT-Vis-SSR.
   - key: DISABLED_TOOLS
     name: DISABLED_TOOLS
@@ -101,10 +100,9 @@
     required: false
     sensitive: false
     description: Service identifier for chart generation records
-args:
-  - -y
-  - '@antv/mcp-server-chart'
-command: npx
+runtime: npx
+npxConfig:
+  package: '@antv/mcp-server-chart'
 toolPreview:
   - name: generate_area_chart
     description: Generate an area chart to show data trends under continuous independent variables and observe overall data trends, such as velocity over time.
@@ -349,10 +347,4 @@
       data: Array of route data
       title: Map title
       width: Map width (optional)
-      height: Map height (optional)
-=======
-    description: Override the default chart image rendering endpoint with your own private/deployed chart generation service URL, e.g., from GPT-Vis-SSR.
-runtime: npx
-npxConfig:
-  package: '@antv/mcp-server-chart'
->>>>>>> 3828aebb
+      height: Map height (optional)